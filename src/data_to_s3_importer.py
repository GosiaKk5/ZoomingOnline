--- conflicted
+++ resolved
@@ -22,13 +22,8 @@
     return {
         "access_key": os.getenv("AWS_ACCESS_KEY_ID"),
         "secret_key": os.getenv("AWS_SECRET_ACCESS_KEY"),
-<<<<<<< HEAD
         "endpoint_url": os.getenv("S3_ENDPOINT_URL"),  # nieużywane przez mc, ale zostawiamy
         "bucket_name": os.getenv("S3_BUCKET_NAME", "zooming-data"),
-=======
-        "endpoint_url": os.getenv("S3_ENDPOINT_URL"),
-        "bucket_name": os.getenv("S3_BUCKET_NAME", "zarr-test-iza"),
->>>>>>> 8ce7c70a
     }
 
 
@@ -46,13 +41,7 @@
     bucket: str,
     remote_key: str,
     *,
-<<<<<<< HEAD
     mc_alias: str = "cyf-public",
-=======
-    endpoint_url: str,
-    access_key: str,
-    secret_key: str,
->>>>>>> 8ce7c70a
     keep_local: bool = False,
 ) -> None:
     """Upload local Zarr directory to S3 using s3fs."""
@@ -89,7 +78,6 @@
     parser.add_argument("-i", "--input", required=True, help="Path to .hdf file")
     parser.add_argument("-o", "--output-dir", required=True, help="Directory to write .zarr locally")
     parser.add_argument("--bucket", help="S3 bucket (overrides .env)")
-<<<<<<< HEAD
     parser.add_argument(
         "--skip-upload", action="store_true", help="Only convert, skip mc upload"
     )
@@ -103,10 +91,6 @@
         default="cyf-public",
         help="MinIO Client alias pointing at your S3 endpoint (default: cyf-public)",
     )
-=======
-    parser.add_argument("--skip-upload", action="store_true", help="Only convert, skip S3 upload")
-    parser.add_argument("--keep-local", action="store_true", help="Keep local .zarr folder after upload")
->>>>>>> 8ce7c70a
 
     args = parser.parse_args()
 
